--- conflicted
+++ resolved
@@ -194,15 +194,8 @@
     } else if let Some(matches) = matches.subcommand_matches("test") {
         let debug = matches.is_present("debug");
         let debug_graph = matches.is_present("debug-graph");
+        let update = matches.is_present("update");
         let filter = matches.value_of("filter");
-<<<<<<< HEAD
-        let update = matches.is_present("update");
-        let corpus_path = current_dir.join("corpus");
-        if let Some(language) = loader.languages_at_path(&current_dir)?.first() {
-            test::run_tests_at_path(*language, &corpus_path, debug, debug_graph, filter, update)?;
-        } else {
-            eprintln!("No language found");
-=======
         let languages = loader.languages_at_path(&current_dir)?;
         let language = languages
             .first()
@@ -215,7 +208,7 @@
             test_corpus_dir = current_dir.join("corpus");
         }
         if test_corpus_dir.is_dir() {
-            test::run_tests_at_path(*language, &test_corpus_dir, debug, debug_graph, filter)?;
+            test::run_tests_at_path(*language, &test_corpus_dir, debug, debug_graph, filter, update)?;
         }
 
         // Check that all of the queries are valid.
@@ -225,7 +218,6 @@
         let test_highlight_dir = test_dir.join("highlight");
         if test_highlight_dir.is_dir() {
             test_highlight::test_highlights(&loader, &test_highlight_dir)?;
->>>>>>> 2a94208a
         }
     } else if let Some(matches) = matches.subcommand_matches("parse") {
         let debug = matches.is_present("debug");
