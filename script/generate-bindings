--- conflicted
+++ resolved
@@ -35,7 +35,8 @@
   --allowlist-function '^ts_.*'                \
   --allowlist-var "^TREE_SITTER.*"             \
   --blocklist-type '^__.*'                     \
-<<<<<<< HEAD
+  --no-prepend-enum-name                       \
+  --no-copy "$no_copy"                         \
   --blocklist-function ts_tree_print_dot_graph \
   --size_t-is-usize                            \
   $header_path                                 \
@@ -53,9 +54,4 @@
 for define in ${defines[@]}; do
   define_value=$(egrep "#define $define (.*)" $header_path | cut -d' ' -f3)
   echo "pub const $define: usize = $define_value;" >> $output_path
-done
-=======
-  --no-prepend-enum-name                       \
-  --no-copy "$no_copy"                         \
-  $header_path > $output_path
->>>>>>> ddfbbb00
+done